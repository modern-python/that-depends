--- conflicted
+++ resolved
@@ -3,12 +3,7 @@
 import inspect
 import logging
 import typing
-<<<<<<< HEAD
-import warnings
 from abc import abstractmethod
-=======
-import uuid
->>>>>>> f275a246
 from contextlib import AbstractAsyncContextManager, AbstractContextManager
 from contextvars import ContextVar, Token
 from functools import wraps
@@ -325,19 +320,7 @@
             with container_context(*self._context_items, reset_all_containers=self._reset_resource_context):
                 return func(*args, **kwargs)
 
-<<<<<<< HEAD
         return _sync_inner
-
-
-class AsyncContextResource(ContextResource[T_co]):
-    def __init__(
-        self,
-        creator: typing.Callable[P, typing.AsyncIterator[T_co]],
-        *args: P.args,
-        **kwargs: P.kwargs,
-    ) -> None:
-        warnings.warn("AsyncContextResource is deprecated, use ContextResource instead", RuntimeWarning, stacklevel=1)
-        super().__init__(creator, *args, **kwargs)
 
 
 class DIContextMiddleware:
@@ -346,9 +329,4 @@
 
     @container_context()
     async def __call__(self, scope: Scope, receive: Receive, send: Send) -> None:
-        return await self.app(scope, receive, send)
-=======
-        resource_context = ResourceContext(is_async=_is_container_context_async())
-        container_context.setdefault(self._internal_name, resource_context)
-        return resource_context
->>>>>>> f275a246
+        return await self.app(scope, receive, send)