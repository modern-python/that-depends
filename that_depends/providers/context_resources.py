--- conflicted
+++ resolved
@@ -492,15 +492,9 @@
         self._resolve_initial_conditions()
         self._context_stack = contextlib.ExitStack()
         self._scope_token = _set_current_scope(self._scope)
-<<<<<<< HEAD
         for item in self._context_providers:
-            if item.supports_sync_context():
-                self._context_stack.enter_context(item.sync_context())
-=======
-        for item in self._context_items:
             if item.supports_context_sync():
                 self._context_stack.enter_context(item.context_sync())
->>>>>>> d0ec6a32
         return self._enter_globals()
 
     @override
@@ -508,13 +502,8 @@
         self._resolve_initial_conditions()
         self._context_stack = contextlib.AsyncExitStack()
         self._scope_token = _set_current_scope(self._scope)
-<<<<<<< HEAD
         for item in self._context_providers:
-            await self._context_stack.enter_async_context(item.async_context())
-=======
-        for item in self._context_items:
             await self._context_stack.enter_async_context(item.context_async())
->>>>>>> d0ec6a32
         return self._enter_globals()
 
     def _enter_globals(self) -> ContextType:
