--- conflicted
+++ resolved
@@ -22,44 +22,6 @@
 
 ContextType = dict[str, typing.Any]
 
-
-<<<<<<< HEAD
-class container_context(  # noqa: N801
-    AbstractAsyncContextManager[ContextType], AbstractContextManager[ContextType]
-):
-    """Manage the context of ContextResources.
-
-    Can be entered using ``async with container_context()`` or with ``with container_context()``
-    as async-context-manager or context-manager respectively.
-    When used as async-context-manager, it will allow setup & teardown of both sync and async resources.
-    When used as sync-context-manager, it will only allow setup & teardown of sync resources.
-    """
-
-    def __init__(self, initial_context: ContextType | None = None) -> None:
-        super().__init__()
-        self._initial_context: ContextType = initial_context or {}
-        self._context_token: Token[ContextType] | None = None
-
-    def __enter__(self) -> ContextType:
-        self._initial_context[_ASYNC_CONTEXT_KEY] = False
-        return self._enter()
-
-    async def __aenter__(self) -> ContextType:
-        self._initial_context[_ASYNC_CONTEXT_KEY] = True
-        return self._enter()
-
-    def _enter(self) -> ContextType:
-        self._context_token = _CONTAINER_CONTEXT.set(self._initial_context or {})
-        return _CONTAINER_CONTEXT.get()
-
-    def __exit__(
-        self, exc_type: type[BaseException] | None, exc_value: BaseException | None, traceback: TracebackType | None
-    ) -> None:
-        if self._context_token is None:
-            msg = "Context is not set, call ``__enter__`` first"
-            raise RuntimeError(msg)
-
-=======
 @contextlib.asynccontextmanager
 async def container_context(initial_context: dict[str, typing.Any] | None = None) -> typing.AsyncIterator[None]:
     initial_context_: ContextType = initial_context or {}
@@ -68,7 +30,6 @@
     try:
         yield
     finally:
->>>>>>> ad3a43fc
         try:
             for context_item in reversed(_CONTAINER_CONTEXT.get().values()):
                 if isinstance(context_item, ResourceContext):
