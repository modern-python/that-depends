import typing
import warnings

from that_depends.entities.resource_context import ResourceContext
from that_depends.providers.base import AbstractResource, ResourceCreatorType


T_co = typing.TypeVar("T_co", covariant=True)
P = typing.ParamSpec("P")


class Resource(AbstractResource[T_co]):
    __slots__ = (
<<<<<<< HEAD
        "is_async",
        "_creator",
=======
>>>>>>> efde61d1
        "_args",
        "_context",
        "_creator",
        "_is_async",
        "_kwargs",
        "_override",
    )

    def __init__(
        self,
        creator: ResourceCreatorType[P, T_co],
        *args: P.args,
        **kwargs: P.kwargs,
    ) -> None:
        super().__init__(creator, *args, **kwargs)
        self._context: typing.Final[ResourceContext[T_co]] = ResourceContext(is_async=self.is_async)

    def _fetch_context(self) -> ResourceContext[T_co]:
        return self._context

    async def tear_down(self) -> None:
        await self._fetch_context().tear_down()


class AsyncResource(Resource[T_co]):
    def __init__(
        self,
        creator: typing.Callable[P, typing.AsyncIterator[T_co]],
        *args: P.args,
        **kwargs: P.kwargs,
    ) -> None:
        warnings.warn("AsyncResource is deprecated, use Resource instead", RuntimeWarning, stacklevel=1)
        super().__init__(creator, *args, **kwargs)<|MERGE_RESOLUTION|>--- conflicted
+++ resolved
@@ -11,11 +11,8 @@
 
 class Resource(AbstractResource[T_co]):
     __slots__ = (
-<<<<<<< HEAD
         "is_async",
         "_creator",
-=======
->>>>>>> efde61d1
         "_args",
         "_context",
         "_creator",
