import asyncio
import datetime
import logging
import threading
import time
import typing
import uuid
from contextlib import AsyncExitStack, ExitStack
from unittest.mock import Mock

import pytest

from that_depends import (
    BaseContainer,
    ContextScope,
    ContextScopes,
    Provide,
    fetch_context_item,
    get_current_scope,
    inject,
    providers,
)
from that_depends.entities.resource_context import ResourceContext
from that_depends.meta import DefaultScopeNotDefinedError
from that_depends.providers import DIContextMiddleware, container_context
from that_depends.providers.context_resources import InvalidContextError, _enter_named_scope


logger = logging.getLogger(__name__)


def create_sync_context_resource() -> typing.Iterator[str]:
    logger.info("Resource initiated")
    yield f"sync {uuid.uuid4()}"
    logger.info("Resource destructed")


async def create_async_context_resource() -> typing.AsyncIterator[str]:
    logger.info("Async resource initiated")
    yield f"async {uuid.uuid4()}"
    logger.info("Async resource destructed")


class DIContainer(BaseContainer):
    alias = "context_resource_container"
    default_scope = ContextScopes.ANY
    sync_context_resource = providers.ContextResource(create_sync_context_resource)
    async_context_resource = providers.ContextResource(create_async_context_resource)
    dynamic_context_resource = providers.Selector(
        lambda: fetch_context_item("resource_type") or "sync",
        sync=sync_context_resource,
        async_=async_context_resource,
    )


class DependentDiContainer(BaseContainer):
    default_scope = ContextScopes.ANY
    dependent_sync_context_resource = providers.ContextResource(create_sync_context_resource)
    dependent_async_context_resource = providers.ContextResource(create_async_context_resource)


DIContainer.connect_containers(DependentDiContainer)


@pytest.fixture(autouse=True)
async def _clear_di_container() -> typing.AsyncIterator[None]:
    try:
        yield
    finally:
        await DIContainer.tear_down()


@pytest.fixture(params=[DIContainer.sync_context_resource, DIContainer.async_context_resource])
def context_resource(request: pytest.FixtureRequest) -> providers.ContextResource[str]:
    return typing.cast(providers.ContextResource[str], request.param)


@pytest.fixture
def sync_context_resource() -> providers.ContextResource[str]:
    return DIContainer.sync_context_resource


@pytest.fixture
def async_context_resource() -> providers.ContextResource[str]:
    return DIContainer.async_context_resource


async def test_context_resource_without_context_init(
    context_resource: providers.ContextResource[str],
) -> None:
    with pytest.raises(RuntimeError, match="Context is not set. Use container_context"):
        await context_resource.resolve()

    with pytest.raises(RuntimeError, match="Context is not set. Use container_context"):
        context_resource.resolve_sync()


async def test_context_resource(context_resource: providers.ContextResource[str]) -> None:
    async with container_context(context_resource):
        context_resource_result = await context_resource()

        assert await context_resource() is context_resource_result


def test_sync_context_resource(sync_context_resource: providers.ContextResource[str]) -> None:
<<<<<<< HEAD
    with container_context(sync_context_resource):
        context_resource_result = sync_context_resource.sync_resolve()

        assert sync_context_resource.sync_resolve() is context_resource_result
=======
    context_resource_result = sync_context_resource.resolve_sync()

    assert sync_context_resource.resolve_sync() is context_resource_result
>>>>>>> d0ec6a32


async def test_async_context_resource_in_sync_context(async_context_resource: providers.ContextResource[str]) -> None:
    with (
        pytest.raises(RuntimeError, match="Context is not set. Use container_context"),
        container_context(async_context_resource),
    ):
        await async_context_resource()


async def test_context_resource_different_context(
    context_resource: providers.ContextResource[datetime.datetime],
) -> None:
    async with container_context(context_resource):
        context_resource_instance1 = await context_resource()

    async with container_context(context_resource):
        context_resource_instance2 = await context_resource()

    assert context_resource_instance1 is not context_resource_instance2


async def test_context_resource_included_context(
    context_resource: providers.ContextResource[datetime.datetime],
) -> None:
    async with container_context(context_resource):
        context_resource_instance1 = await context_resource()
        async with container_context(context_resource):
            context_resource_instance2 = await context_resource()

        context_resource_instance3 = await context_resource()

    assert context_resource_instance1 is not context_resource_instance2
    assert context_resource_instance1 is context_resource_instance3


async def test_context_resources_overriding(context_resource: providers.ContextResource[str]) -> None:
    context_resource_mock = datetime.datetime.now(tz=datetime.timezone.utc)
    context_resource.override_sync(context_resource_mock)

    context_resource_result = await context_resource()
    context_resource_result2 = context_resource.resolve_sync()
    assert context_resource_result is context_resource_result2 is context_resource_mock

    DIContainer.reset_override()
    with pytest.raises(RuntimeError, match="Context is not set. Use container_context"):
        await context_resource()


async def test_context_resources_init_and_tear_down() -> None:
    await DIContainer.init_resources()
    await DIContainer.tear_down()


def test_context_resources_wrong_providers_init() -> None:
    with pytest.raises(TypeError, match="Unsupported resource type"):
        providers.ContextResource(lambda: None)  # type: ignore[arg-type,return-value]


async def test_context_resource_with_dynamic_resource() -> None:
    async with container_context(DIContainer, global_context={"resource_type": "sync"}):
        assert (await DIContainer.dynamic_context_resource()).startswith("sync")

    async with container_context(DIContainer, global_context={"resource_type": "async_"}):
        assert (await DIContainer.dynamic_context_resource()).startswith("async")

    async with container_context(DIContainer):
        assert (await DIContainer.dynamic_context_resource()).startswith("sync")


async def test_early_exit_of_container_context() -> None:
    with pytest.raises(RuntimeError, match="No context token set for global vars, use __enter__ or __aenter__ first."):
        await container_context(global_context={"a": "a"}).__aexit__(None, None, None)
    with pytest.raises(RuntimeError, match="No context token set for global vars, use __enter__ or __aenter__ first."):
        container_context(global_context={"a": "a"}).__exit__(None, None, None)


async def test_resource_context_early_teardown() -> None:
    context: ResourceContext[str] = ResourceContext(is_async=True)
    assert context.context_stack is None
    context.tear_down_sync()
    assert context.context_stack is None


async def test_teardown_sync_container_context_with_async_resource() -> None:
    resource_context: ResourceContext[typing.Any] = ResourceContext(is_async=True)
    resource_context.context_stack = AsyncExitStack()
    message = "Cannot tear down async context in sync mode"
    with pytest.raises(RuntimeError, match=message):
        resource_context.tear_down_sync()
    with pytest.warns(RuntimeWarning, match=message):
        resource_context.tear_down_sync(raise_on_async=False)


async def test_sync_container_context_with_different_stack() -> None:
    @container_context(DIContainer)
    @inject
    def some_injected(depth: int, val: str = Provide[DIContainer.sync_context_resource]) -> str:
        if depth > 1:
            return val
        return some_injected(depth + 1)

    some_injected(1)


async def test_async_container_context_with_different_stack() -> None:
    @container_context(DIContainer)
    @inject
    async def some_injected(depth: int, val: str = Provide[DIContainer.async_context_resource]) -> str:
        if depth > 1:
            return val
        return await some_injected(depth + 1)

    await some_injected(1)


async def test_async_injection_when_resetting_resource_specific_context(
    async_context_resource: providers.ContextResource[str],
) -> None:
    """Async context resources should be able to reset the context for themselves."""

    @async_context_resource.context
    @inject
    async def _async_injected(val: str = Provide[async_context_resource]) -> str:
        assert isinstance(async_context_resource._fetch_context().context_stack, AsyncExitStack)
        return val

    async_result = await _async_injected()
    assert async_result != await _async_injected()
    assert isinstance(async_result, str)


async def test_sync_injection_when_resetting_resource_specific_context(
    sync_context_resource: providers.ContextResource[str],
) -> None:
    """Sync context resources should be able to reset the context for themselves."""

    @sync_context_resource.context
    @inject
    async def _async_injected(val: str = Provide[sync_context_resource]) -> str:
        assert isinstance(sync_context_resource._fetch_context().context_stack, ExitStack)
        return val

    @sync_context_resource.context
    @inject
    def _sync_injected(val: str = Provide[sync_context_resource]) -> str:
        assert isinstance(sync_context_resource._fetch_context().context_stack, ExitStack)
        return val

    async_result = await _async_injected()
    assert async_result != await _async_injected()
    assert isinstance(async_result, str)
    sync_result = _sync_injected()
    assert sync_result != _sync_injected()
    assert isinstance(sync_result, str)


@pytest.mark.repeat(10)
async def test_async_context_resource_asyncio_concurrency() -> None:
    calls: int = 0

    async def create_client() -> typing.AsyncIterator[str]:
        nonlocal calls
        calls += 1
        await asyncio.sleep(0)
        yield ""

    resource = providers.ContextResource(create_client)

    async def resolve_resource() -> str:
        return await resource.resolve()

    async with resource.context_async():
        await asyncio.gather(resolve_resource(), resolve_resource())

    assert calls == 1


@pytest.mark.repeat(10)
async def test_sync_context_resource_asyncio_concurrency() -> None:
    calls: int = 0

    def create_client() -> typing.Iterator[str]:
        nonlocal calls
        calls += 1
        yield ""

    resource = providers.ContextResource(create_client)

    async def resolve_resource() -> str:
        return resource.resolve_sync()

    with resource.context_sync():
        await asyncio.gather(resolve_resource(), resolve_resource())

    assert calls == 1


async def test_async_injection_when_explicitly_resetting_resource_specific_context(
    async_context_resource: providers.ContextResource[str],
) -> None:
    """Async context resources should be able to reset the context for themselves explicitly."""

    @async_context_resource.context_async()
    @inject
    async def _async_injected(val: str = Provide[async_context_resource]) -> str:
        assert isinstance(async_context_resource._fetch_context().context_stack, AsyncExitStack)
        return val

    async_result = await _async_injected()
    assert async_result != await _async_injected()
    assert isinstance(async_result, str)


async def test_sync_injection_when_explicitly_resetting_resource_specific_context(
    sync_context_resource: providers.ContextResource[str],
) -> None:
    """Sync context resources should be able to reset the context for themselves explicitly."""

    @sync_context_resource.context_async()
    @inject
    async def _async_injected(val: str = Provide[sync_context_resource]) -> str:
        assert isinstance(sync_context_resource._fetch_context().context_stack, ExitStack)
        return val

    @sync_context_resource.context_sync()
    @inject
    def _sync_injected(val: str = Provide[sync_context_resource]) -> str:
        assert isinstance(sync_context_resource._fetch_context().context_stack, ExitStack)
        return val

    async_result = await _async_injected()
    assert async_result != await _async_injected()
    assert isinstance(async_result, str)
    sync_result = _sync_injected()
    assert sync_result != _sync_injected()
    assert isinstance(sync_result, str)


async def test_async_resolution_when_explicitly_resolving(
    async_context_resource: providers.ContextResource[str],
) -> None:
    """Async context should cache resources until a new one is created."""
    async with async_context_resource.context_async():
        val_1 = await async_context_resource.resolve()
        val_2 = await async_context_resource.resolve()
        assert val_1 == val_2
        async with async_context_resource.context_async():
            val_3 = await async_context_resource.resolve()
            assert val_1 != val_3
            async with async_context_resource.context_async():
                val_4 = await async_context_resource.resolve()
                assert val_1 != val_4 != val_3
            val_5 = await async_context_resource.resolve()
            assert val_5 == val_3
        val_6 = await async_context_resource.resolve()
        assert val_6 == val_1


def test_sync_resolution_when_explicitly_resolving(
    sync_context_resource: providers.ContextResource[str],
) -> None:
    """Sync context should cache resources until a new one is created."""
    with sync_context_resource.context_sync():
        val_1 = sync_context_resource.resolve_sync()
        val_2 = sync_context_resource.resolve_sync()
        assert val_1 == val_2
        with sync_context_resource.context_sync():
            val_3 = sync_context_resource.resolve_sync()
            assert val_1 != val_3
            with sync_context_resource.context_sync():
                val_4 = sync_context_resource.resolve_sync()
                assert val_1 != val_4 != val_3
            val_5 = sync_context_resource.resolve_sync()
            assert val_5 == val_3
        val_6 = sync_context_resource.resolve_sync()
        assert val_6 == val_1


def test_sync_container_context_resolution(
    sync_context_resource: providers.ContextResource[str],
) -> None:
    """container_context should reset context for sync provider."""
    with container_context(sync_context_resource):
        val_1 = sync_context_resource.resolve_sync()
        val_2 = sync_context_resource.resolve_sync()
        assert val_1 == val_2
        with container_context(sync_context_resource):
            val_3 = sync_context_resource.resolve_sync()
            assert val_3 != val_1
        val_4 = sync_context_resource.resolve_sync()
        assert val_4 == val_1
    with pytest.raises(RuntimeError):
        sync_context_resource.resolve_sync()


async def test_async_container_context_resolution(
    async_context_resource: providers.ContextResource[str],
) -> None:
    """container_context should reset context for async provider."""
    async with container_context(async_context_resource):
        val_1 = await async_context_resource.resolve()
        val_2 = await async_context_resource.resolve()
        assert val_1 == val_2
        async with container_context(async_context_resource):
            val_3 = await async_context_resource.resolve()
            assert val_3 != val_1
        val_4 = await async_context_resource.resolve()
        assert val_4 == val_1
    with pytest.raises(RuntimeError):
        await async_context_resource.resolve()


async def test_async_global_context_resolution() -> None:
    my_global_resources = {"test_1": "test_1", "test_2": "test_2"}

    async with container_context(global_context=my_global_resources):
        for key, item in my_global_resources.items():
            assert fetch_context_item(key) == item

        async with container_context(global_context={"test_3": "test_3"}, preserve_global_context=True):
            for key, item in my_global_resources.items():
                assert fetch_context_item(key) == item

            async with container_context(global_context={"test_3": "test_3"}, preserve_global_context=False):
                for key in my_global_resources:
                    assert fetch_context_item(key) is None

            for key, item in my_global_resources.items():
                assert fetch_context_item(key) == item

        for key, item in my_global_resources.items():
            assert fetch_context_item(key) == item

    assert fetch_context_item("test_1") is None


def test_sync_global_context_resolution() -> None:
    my_global_resources = {"test_1": "test_1", "test_2": "test_2"}
    with container_context(global_context=my_global_resources):
        for key, item in my_global_resources.items():
            assert fetch_context_item(key) == item
        with container_context(global_context={"test_3": "test_3"}, preserve_global_context=True):
            for key, item in my_global_resources.items():
                assert fetch_context_item(key) == item
            with container_context(global_context={"test_3": "test_3"}, preserve_global_context=False):
                for key in my_global_resources:
                    assert fetch_context_item(key) is None
            for key, item in my_global_resources.items():
                assert fetch_context_item(key) == item
        for key, item in my_global_resources.items():
            assert fetch_context_item(key) == item

    assert fetch_context_item("test_1") is None


async def test_async_global_context_reset(async_context_resource: providers.ContextResource[str]) -> None:
    """container_context should reset async providers."""
<<<<<<< HEAD
    async with container_context(async_context_resource):
        val_1 = await async_context_resource.async_resolve()
        val_2 = await async_context_resource.async_resolve()
        assert val_1 == val_2
        async with container_context(async_context_resource):
            val_3 = await async_context_resource.async_resolve()
=======
    async with container_context():
        val_1 = await async_context_resource.resolve()
        val_2 = await async_context_resource.resolve()
        assert val_1 == val_2
        async with container_context():
            val_3 = await async_context_resource.resolve()
>>>>>>> d0ec6a32
            assert val_3 != val_1
        val_4 = await async_context_resource.resolve()
        assert val_4 == val_1


def test_sync_global_context_reset(sync_context_resource: providers.ContextResource[str]) -> None:
    """container_context should reset sync providers."""
<<<<<<< HEAD
    with container_context(sync_context_resource):
        val_1 = sync_context_resource.sync_resolve()
        val_2 = sync_context_resource.sync_resolve()
        assert val_1 == val_2
        with container_context(sync_context_resource):
            val_3 = sync_context_resource.sync_resolve()
=======
    with container_context():
        val_1 = sync_context_resource.resolve_sync()
        val_2 = sync_context_resource.resolve_sync()
        assert val_1 == val_2
        with container_context():
            val_3 = sync_context_resource.resolve_sync()
>>>>>>> d0ec6a32
            assert val_3 != val_1
        val_4 = sync_context_resource.resolve_sync()
        assert val_4 == val_1


async def test_async_context_with_container(
    async_context_resource: providers.ContextResource[str],
    sync_context_resource: providers.ContextResource[str],
) -> None:
    """Containers should enter async context for all its providers."""
    async with DIContainer.context_async():
        val_1 = await async_context_resource.resolve()
        val_2 = await async_context_resource.resolve()
        assert val_1 == val_2
        val_1_sync = sync_context_resource.resolve_sync()
        val_2_sync = sync_context_resource.resolve_sync()
        assert val_1_sync == val_2_sync
        async with DIContainer.context_async():
            val_3 = await async_context_resource.resolve()
            val_3_sync = sync_context_resource.resolve_sync()
            assert val_3 != val_1
            assert val_3_sync != val_1_sync
        val_4 = await async_context_resource.resolve()
        val_4_sync = sync_context_resource.resolve_sync()
        assert val_4 == val_1
        assert val_4_sync == val_1_sync


def test_sync_context_with_container(
    sync_context_resource: providers.ContextResource[str],
) -> None:
    """Containers should enter sync context for all its providers."""
    with DIContainer.context_sync():
        val_1 = sync_context_resource.resolve_sync()
        val_2 = sync_context_resource.resolve_sync()
        assert val_1 == val_2
        with DIContainer.context_sync():
            val_3 = sync_context_resource.resolve_sync()
            assert val_3 != val_1
        val_4 = sync_context_resource.resolve_sync()
        assert val_4 == val_1


async def test_async_container_context_wrapper(async_context_resource: providers.ContextResource[str]) -> None:
    """Container context wrapper should correctly enter async context for wrapped function."""

    @DIContainer.context
    @inject
    async def _injected(val: str = Provide[async_context_resource]) -> str:
        return val

    assert await _injected() != await _injected()

    @DIContainer.context_async()
    @inject
    async def _explicit_injected(val: str = Provide[async_context_resource]) -> str:
        return val

    assert await _explicit_injected() != await _explicit_injected()


def test_sync_container_context_wrapper(sync_context_resource: providers.ContextResource[str]) -> None:
    """Container context wrapper should correctly enter sync context for wrapped function."""

    @DIContainer.context
    @inject
    def _injected(val: str = Provide[sync_context_resource]) -> str:
        return val

    assert _injected() != _injected()

    @DIContainer.context_sync()
    @inject
    def _explicit_injected(val: str = Provide[sync_context_resource]) -> str:
        return val

    assert _explicit_injected() != _explicit_injected()


async def test_async_context_resource_with_dependent_container() -> None:
    """Container should initialize async context resource for dependent containers."""
    async with DIContainer.context_async():
        val_1 = await DependentDiContainer.dependent_async_context_resource.resolve()
        val_2 = await DependentDiContainer.dependent_async_context_resource.resolve()
        assert val_1 == val_2


def test_sync_context_resource_with_dependent_container() -> None:
    """Container should initialize sync context resource for dependent containers."""
    with DIContainer.context_sync():
        val_1 = DependentDiContainer.dependent_sync_context_resource.resolve_sync()
        val_2 = DependentDiContainer.dependent_sync_context_resource.resolve_sync()
        assert val_1 == val_2


def test_containers_support_sync_context() -> None:
    assert DIContainer.supports_context_sync()


def test_enter_sync_context_for_async_resource_should_throw(
    async_context_resource: providers.ContextResource[str],
) -> None:
    with pytest.raises(RuntimeError):
        async_context_resource._enter_context_sync()


def test_exit_sync_context_before_enter_should_throw(sync_context_resource: providers.ContextResource[str]) -> None:
    with pytest.raises(RuntimeError):
        sync_context_resource._exit_context_sync()


async def test_exit_async_context_before_enter_should_throw(
    async_context_resource: providers.ContextResource[str],
) -> None:
    with pytest.raises(RuntimeError):
        await async_context_resource._exit_context_async()


def test_enter_sync_context_from_async_resource_should_throw(
    async_context_resource: providers.ContextResource[str],
) -> None:
    with pytest.raises(RuntimeError), ExitStack() as stack:
        stack.enter_context(async_context_resource.context_sync())


async def test_preserve_globals_and_initial_context() -> None:
    initial_context = {"test_1": "test_1", "test_2": "test_2"}

    async with container_context(global_context=initial_context):
        for key, item in initial_context.items():
            assert fetch_context_item(key) == item
        new_context = {"test_3": "test_3"}
        async with container_context(global_context=new_context, preserve_global_context=True):
            for key, item in new_context.items():
                assert fetch_context_item(key) == item
            for key, item in initial_context.items():
                assert fetch_context_item(key) == item
        for key, item in initial_context.items():
            assert fetch_context_item(key) == item
        for key in new_context:
            assert fetch_context_item(key) is None


async def test_async_context_switching_with_asyncio() -> None:
    async def slow_async_creator() -> typing.AsyncIterator[str]:
        await asyncio.sleep(0.1)
        yield str(uuid.uuid4())

    class MyContainer(BaseContainer):
        default_scope = None
        slow_provider = providers.ContextResource(slow_async_creator)

    async def _injected() -> str:
        async with MyContainer.slow_provider.context_async():
            return await MyContainer.slow_provider.resolve()

    await asyncio.gather(*[_injected() for _ in range(10)])


def test_sync_context_switching_with_threads() -> None:
    def slow_sync_creator() -> typing.Iterator[str]:
        time.sleep(0.1)
        yield str(uuid.uuid4())

    class MyContainer(BaseContainer):
        default_scope = None
        slow_provider = providers.ContextResource(slow_sync_creator)

    def _injected() -> str:
        with MyContainer.slow_provider.context_sync():
            return MyContainer.slow_provider.resolve_sync()

    threads = [threading.Thread(target=_injected) for _ in range(10)]

    for thread in threads:
        thread.start()

    for thread in threads:
        thread.join()


def test_default_named_scope_is_none() -> None:
    assert get_current_scope() is None


def test_entering_scope_sets_current_scope() -> None:
    with _enter_named_scope(ContextScopes.INJECT):
        assert get_current_scope() == ContextScopes.INJECT
    assert get_current_scope() is None


def test_entering_scope_with_container_context_sync() -> None:
    with container_context(scope=ContextScopes.INJECT):
        assert get_current_scope() == ContextScopes.INJECT
    assert get_current_scope() is None


async def test_entering_scope_with_container_context_async() -> None:
    async with container_context(scope=ContextScopes.INJECT):
        assert get_current_scope() == ContextScopes.INJECT
    assert get_current_scope() is None


def test_scoped_provider_get_scope() -> None:
    provider = providers.ContextResource(create_async_context_resource)
    assert provider.get_scope() == ContextScopes.ANY
    provider = provider.with_config(scope=ContextScopes.INJECT)
    assert provider.get_scope() == ContextScopes.INJECT


def test_scoped_container_get_scope() -> None:
    class _Container(BaseContainer): ...

    assert _Container.get_scope() is ContextScopes.ANY

    class _ScopedContainer(BaseContainer):
        default_scope = ContextScopes.INJECT

    assert _ScopedContainer.get_scope() == ContextScopes.INJECT


def test_sync_resolve_scoped_resource() -> None:
    provider = providers.ContextResource(create_sync_context_resource).with_config(scope=ContextScopes.INJECT)
    with pytest.raises(RuntimeError):
        provider.resolve_sync()

    with container_context(provider, scope=ContextScopes.INJECT):
        assert provider.resolve_sync() is not None


async def test_async_resolve_scoped_resource() -> None:
    provider = providers.ContextResource(create_async_context_resource).with_config(scope=ContextScopes.INJECT)
    with pytest.raises(RuntimeError):
        await provider.resolve()

    async with container_context(provider, scope=ContextScopes.INJECT):
        assert await provider.resolve() is not None


async def test_async_resolve_non_scoped_in_named_context() -> None:
    provider = providers.ContextResource(create_async_context_resource)
    async with container_context(provider, scope=ContextScopes.INJECT):
        assert await provider.resolve() is not None


def test_sync_resolve_non_scoped_in_named_context() -> None:
    provider = providers.ContextResource(create_sync_context_resource)
    with container_context(provider, scope=ContextScopes.INJECT):
        assert provider.resolve_sync() is not None


async def test_async_container_init_context_for_scoped_resources() -> None:
    class _Container(BaseContainer):
        async_resource = providers.ContextResource(create_async_context_resource).with_config(
            scope=ContextScopes.INJECT
        )

    async with container_context(scope=ContextScopes.INJECT):
        assert await _Container.async_resource.resolve() is not None
    with pytest.raises(RuntimeError):
<<<<<<< HEAD
        async with container_context(scope=ContextScopes.APP):
            assert await _Container.async_resource.async_resolve() is not None
=======
        async with container_context(scope=None):
            assert await _Container.async_resource.resolve() is not None
>>>>>>> d0ec6a32


def test_sync_container_init_context_for_scoped_resources() -> None:
    class _Container(BaseContainer):
        sync_resource = providers.ContextResource(create_sync_context_resource).with_config(scope=ContextScopes.INJECT)

    with container_context(scope=ContextScopes.INJECT):
<<<<<<< HEAD
        assert _Container.sync_resource.sync_resolve() is not None
    with pytest.raises(RuntimeError), container_context(scope=ContextScopes.APP):
        assert _Container.sync_resource.sync_resolve() is not None
=======
        assert _Container.sync_resource.resolve_sync() is not None
    with pytest.raises(RuntimeError), container_context(scope=None):
        assert _Container.sync_resource.resolve_sync() is not None
>>>>>>> d0ec6a32


async def test_sync_container_init_context_for_default_container_resources() -> None:
    class _Container(BaseContainer):
        default_scope = ContextScopes.INJECT
        sync_resource = providers.ContextResource(create_sync_context_resource)

    assert _Container.sync_resource.get_scope() == ContextScopes.INJECT
    with container_context(scope=ContextScopes.INJECT):
        assert _Container.sync_resource.resolve_sync() is not None


def test_container_with_context_resources_must_have_default_scope_set() -> None:
    with pytest.raises(DefaultScopeNotDefinedError):

        class _Container(BaseContainer):
            sync_resource = providers.ContextResource(create_sync_context_resource)


def test_providers_with_explicit_scope_ignore_default_scope() -> None:
    class _Container(BaseContainer):
        default_scope = None
        sync_resource = providers.ContextResource(create_sync_context_resource).with_config(scope=ContextScopes.INJECT)

    assert _Container.sync_resource.get_scope() == ContextScopes.INJECT


async def test_none_scoped_provider_should_not_be_resolvable_in_named_scope_async() -> None:
    provider = providers.ContextResource(create_async_context_resource).with_config(scope=None)
    async with container_context(scope=ContextScopes.INJECT):
        with pytest.raises(RuntimeError):
            await provider.resolve()


def test_none_scoped_provider_should_not_be_resolvable_in_named_scope_sync() -> None:
    provider = providers.ContextResource(create_sync_context_resource).with_config(scope=None)
    with container_context(scope=ContextScopes.INJECT), pytest.raises(RuntimeError):
        provider.resolve_sync()


def test_container_context_does_not_support_scope_any() -> None:
    with (
        pytest.raises(ValueError, match=f"{ContextScopes.ANY} cannot be entered!"),
    ):
        container_context(scope=ContextScopes.ANY)


def test_di_middleware_does_not_support_scope_any() -> None:
    with (
        pytest.raises(ValueError, match=f"{ContextScopes.ANY} cannot be entered!"),
    ):
        DIContextMiddleware(Mock(), scope=ContextScopes.ANY)


async def test_resource_context_does_not_reset_in_wrong_scope_async() -> None:
    class _Container(BaseContainer):
        default_scope = ContextScopes.REQUEST
        p_app = providers.ContextResource(create_async_context_resource).with_config(scope=ContextScopes.APP)
        p_request = providers.ContextResource(create_async_context_resource)

    async with container_context(scope=ContextScopes.APP):
        value_app_1 = await _Container.p_app.resolve()
        with pytest.raises(RuntimeError):
            await _Container.p_request.resolve()

        async with container_context(scope=ContextScopes.REQUEST):
            value_app_2 = await _Container.p_app.resolve()
            assert await _Container.p_request.resolve() is not None

            assert value_app_1 == value_app_2

        with pytest.raises(RuntimeError):
            await _Container.p_request.resolve()


def test_resource_context_does_not_set_in_wrong_scope_sync() -> None:
    class _Container(BaseContainer):
        default_scope = ContextScopes.REQUEST
        p_app = providers.ContextResource(create_sync_context_resource).with_config(scope=ContextScopes.APP)
        p_request = providers.ContextResource(create_sync_context_resource)

    with container_context(scope=ContextScopes.APP):
        value_app_1 = _Container.p_app.resolve_sync()
        with pytest.raises(RuntimeError):
            _Container.p_request.resolve_sync()

        with container_context(scope=ContextScopes.REQUEST):
            value_app_2 = _Container.p_app.resolve_sync()
            assert _Container.p_request.resolve_sync() is not None

            assert value_app_1 == value_app_2

        with pytest.raises(RuntimeError):
            _Container.p_request.resolve_sync()


async def test_strict_scope_resource_only_resolvable_in_given_scope_async() -> None:
    class _Container(BaseContainer):
        p_app = providers.ContextResource(create_async_context_resource).with_config(
            scope=ContextScopes.APP, strict_scope=True
        )
        p_request = providers.ContextResource(create_async_context_resource).with_config(
            scope=ContextScopes.REQUEST, strict_scope=True
        )

    with pytest.raises(RuntimeError):
        await _Container.p_app.resolve()

    with pytest.raises(InvalidContextError):
        await container_context(_Container.p_app, _Container.p_request).__aenter__()

    async with container_context(scope=ContextScopes.APP):
        assert await _Container.p_app.resolve() is not None
        with pytest.raises(RuntimeError):
            await _Container.p_request.resolve()

        async with container_context(scope=ContextScopes.REQUEST):
            assert await _Container.p_request.resolve() is not None
            with pytest.raises(RuntimeError):
                await _Container.p_app.resolve()


def test_strict_scope_resource_only_resolvable_in_given_scope_sync() -> None:
    class _Container(BaseContainer):
        p_app = providers.ContextResource(create_sync_context_resource).with_config(
            scope=ContextScopes.APP, strict_scope=True
        )
        p_request = providers.ContextResource(create_sync_context_resource).with_config(
            scope=ContextScopes.REQUEST, strict_scope=True
        )

    with pytest.raises(RuntimeError):
        _Container.p_app.resolve_sync()

    with pytest.raises(InvalidContextError):
        container_context(_Container.p_app, _Container.p_request).__enter__()

    with container_context(scope=ContextScopes.APP):
        assert _Container.p_app.resolve_sync() is not None
        with pytest.raises(RuntimeError):
            _Container.p_request.resolve_sync()

        with container_context(scope=ContextScopes.REQUEST):
            assert _Container.p_request.resolve_sync() is not None
            with pytest.raises(RuntimeError):
                _Container.p_app.resolve_sync()


def test_strict_scope_not_allowed_with_any_scope() -> None:
    with pytest.raises(ValueError, match=f"Cannot set strict_scope with scope {ContextScopes.ANY}."):
        providers.ContextResource(create_sync_context_resource).with_config(scope=ContextScopes.ANY, strict_scope=True)


async def test_async_resource_with_custom_scope() -> None:
    class MyScopes(ContextScopes):
        CUSTOM = ContextScope("CUSTOM")

    class _Container(BaseContainer):
        p_custom = providers.ContextResource(create_async_context_resource).with_config(scope=MyScopes.CUSTOM)

    assert _Container.p_custom.get_scope() == MyScopes.CUSTOM

    with pytest.raises(RuntimeError):
        await _Container.p_custom.resolve()

    async with container_context(_Container.p_custom, scope=MyScopes.CUSTOM):
        assert await _Container.p_custom.resolve() is not None


async def test_async_entering_container_context_correctly_handles_named_scopes() -> None:
    class _Container(BaseContainer):
        p_app = providers.ContextResource(create_async_context_resource).with_config(scope=ContextScopes.APP)
        p_request = providers.ContextResource(create_async_context_resource).with_config(scope=ContextScopes.REQUEST)

    async with container_context(_Container):
        with pytest.raises(RuntimeError):
            await _Container.p_app.resolve()

<<<<<<< HEAD
    async with container_context(_Container, scope=ContextScopes.APP):
        assert await _Container.p_app.async_resolve() is not None
=======
    async with container_context(reset_all_containers=True, scope=ContextScopes.APP):
        assert await _Container.p_app.resolve() is not None
>>>>>>> d0ec6a32
        with pytest.raises(RuntimeError):
            await _Container.p_request.resolve()

<<<<<<< HEAD
    async with container_context(_Container, scope=ContextScopes.REQUEST):
        assert await _Container.p_request.async_resolve() is not None
=======
    async with container_context(reset_all_containers=True, scope=ContextScopes.REQUEST):
        assert await _Container.p_request.resolve() is not None
>>>>>>> d0ec6a32
        with pytest.raises(RuntimeError):
            await _Container.p_app.resolve()


def test_sync_entering_container_context_correctly_handles_named_scopes() -> None:
    class _Container(BaseContainer):
        p_app = providers.ContextResource(create_sync_context_resource).with_config(scope=ContextScopes.APP)
        p_request = providers.ContextResource(create_sync_context_resource).with_config(scope=ContextScopes.REQUEST)

<<<<<<< HEAD
    with container_context(_Container), pytest.raises(RuntimeError):
        _Container.p_app.sync_resolve()

    with container_context(_Container, scope=ContextScopes.APP):
        assert _Container.p_app.sync_resolve() is not None
=======
    with container_context(reset_all_containers=True), pytest.raises(RuntimeError):
        _Container.p_app.resolve_sync()

    with container_context(reset_all_containers=True, scope=ContextScopes.APP):
        assert _Container.p_app.resolve_sync() is not None
>>>>>>> d0ec6a32
        with pytest.raises(RuntimeError):
            _Container.p_request.resolve_sync()

<<<<<<< HEAD
    with container_context(_Container, scope=ContextScopes.REQUEST):
        assert _Container.p_request.sync_resolve() is not None
=======
    with container_context(reset_all_containers=True, scope=ContextScopes.REQUEST):
        assert _Container.p_request.resolve_sync() is not None
>>>>>>> d0ec6a32
        with pytest.raises(RuntimeError):
            _Container.p_app.resolve_sync()


async def test_async_force_enter_context_for_scoped_resource() -> None:
    class _Container(BaseContainer):
        p_app = providers.ContextResource(create_async_context_resource).with_config(scope=ContextScopes.APP)

    async with _Container.p_app.context_async(force=True):
        assert await _Container.p_app.resolve() is not None

    async with _Container.context_async(force=True):
        assert await _Container.p_app.resolve() is not None


def test_sync_force_enter_context_for_scoped_resource() -> None:
    class _Container(BaseContainer):
        p_app = providers.ContextResource(create_sync_context_resource).with_config(scope=ContextScopes.APP)

    with _Container.p_app.context_sync(force=True):
        assert _Container.p_app.resolve_sync() is not None

    with _Container.context_sync(force=True):
        assert _Container.p_app.resolve_sync() is not None


async def test_async_force_enter_context_with_context_annotation() -> None:
    class _Container(BaseContainer):
        p_app = providers.ContextResource(create_async_context_resource).with_config(scope=ContextScopes.APP)

    @_Container.context(force=True)
    @inject(scope=None)
    async def _injected(val: str = Provide[_Container.p_app]) -> str:
        return val

    @_Container.p_app.context(force=True)
    @inject(scope=None)
    async def _injected_p(val: str = Provide[_Container.p_app]) -> str:
        return val

    assert await _injected() is not None
    assert await _injected_p() is not None


def test_sync_force_enter_context_with_context_annotation() -> None:
    class _Container(BaseContainer):
        p_app = providers.ContextResource(create_sync_context_resource).with_config(scope=ContextScopes.APP)

    @_Container.context(force=True)
    @inject(scope=None)
    def _injected(val: str = Provide[_Container.p_app]) -> str:
        return val

    @_Container.p_app.context(force=True)
    @inject(scope=None)
    def _injected_p(val: str = Provide[_Container.p_app]) -> str:
        return val

    assert _injected() is not None
    assert _injected_p() is not None


async def test_async_container_context_selects_context_items_on_entry() -> None:
    class _Container(BaseContainer):
        p_app = providers.ContextResource(create_async_context_resource).with_config(
            scope=ContextScopes.APP, strict_scope=True
        )
        p_request = providers.ContextResource(create_async_context_resource).with_config(
            scope=ContextScopes.REQUEST, strict_scope=True
        )

    async with container_context(scope=ContextScopes.APP):
        cc = container_context(global_context={"resource_type": "async"})

        async with container_context(scope=ContextScopes.REQUEST):
            assert get_current_scope() == ContextScopes.REQUEST
            async with cc:
                assert get_current_scope() == ContextScopes.REQUEST
                assert await _Container.p_request.resolve() is not None


def test_sync_container_context_selects_context_items_on_entry() -> None:
    class _Container(BaseContainer):
        p_app = providers.ContextResource(create_sync_context_resource).with_config(
            scope=ContextScopes.APP, strict_scope=True
        )
        p_request = providers.ContextResource(create_sync_context_resource).with_config(
            scope=ContextScopes.REQUEST, strict_scope=True
        )

    with container_context(scope=ContextScopes.APP):
        cc = container_context(global_context={"resource_type": "async"})

        with container_context(scope=ContextScopes.REQUEST):
            assert get_current_scope() == ContextScopes.REQUEST
            with cc:
                assert get_current_scope() == ContextScopes.REQUEST
                assert _Container.p_request.resolve_sync() is not None


async def test_async_container_context_wrapper_with_named_scope() -> None:
    class _Container(BaseContainer):
        p_app = providers.ContextResource(create_async_context_resource).with_config(scope=ContextScopes.APP)

    @container_context(_Container, scope=ContextScopes.APP, global_context={"resource_type": "async"})
    @inject
    async def _injected(val: str = Provide[_Container.p_app]) -> str:
        assert fetch_context_item("resource_type") == "async"
        return val

    assert await _injected() is not None


def test_sync_container_context_wrapper_with_named_scope() -> None:
    class _Container(BaseContainer):
        p_app = providers.ContextResource(create_sync_context_resource).with_config(scope=ContextScopes.APP)

    @container_context(_Container, scope=ContextScopes.APP, global_context={"resource_type": "sync"})
    @inject
    def _injected(val: str = Provide[_Container.p_app]) -> str:
        assert fetch_context_item("resource_type") == "sync"
        return val

    assert _injected() is not None


def test_container_context_must_be_called_with_arguments() -> None:
    msg = "One of context_items, scope or global_context must be provided."
    with pytest.raises(ValueError, match=msg):
        container_context()
    with pytest.raises(ValueError, match=msg):
        container_context(preserve_global_context=True)<|MERGE_RESOLUTION|>--- conflicted
+++ resolved
@@ -103,16 +103,10 @@
 
 
 def test_sync_context_resource(sync_context_resource: providers.ContextResource[str]) -> None:
-<<<<<<< HEAD
     with container_context(sync_context_resource):
-        context_resource_result = sync_context_resource.sync_resolve()
-
-        assert sync_context_resource.sync_resolve() is context_resource_result
-=======
-    context_resource_result = sync_context_resource.resolve_sync()
-
-    assert sync_context_resource.resolve_sync() is context_resource_result
->>>>>>> d0ec6a32
+        context_resource_result = sync_context_resource.resolve_sync()
+
+        assert sync_context_resource.resolve_sync() is context_resource_result
 
 
 async def test_async_context_resource_in_sync_context(async_context_resource: providers.ContextResource[str]) -> None:
@@ -471,21 +465,12 @@
 
 async def test_async_global_context_reset(async_context_resource: providers.ContextResource[str]) -> None:
     """container_context should reset async providers."""
-<<<<<<< HEAD
     async with container_context(async_context_resource):
-        val_1 = await async_context_resource.async_resolve()
-        val_2 = await async_context_resource.async_resolve()
-        assert val_1 == val_2
-        async with container_context(async_context_resource):
-            val_3 = await async_context_resource.async_resolve()
-=======
-    async with container_context():
         val_1 = await async_context_resource.resolve()
         val_2 = await async_context_resource.resolve()
         assert val_1 == val_2
-        async with container_context():
+        async with container_context(async_context_resource):
             val_3 = await async_context_resource.resolve()
->>>>>>> d0ec6a32
             assert val_3 != val_1
         val_4 = await async_context_resource.resolve()
         assert val_4 == val_1
@@ -493,21 +478,12 @@
 
 def test_sync_global_context_reset(sync_context_resource: providers.ContextResource[str]) -> None:
     """container_context should reset sync providers."""
-<<<<<<< HEAD
     with container_context(sync_context_resource):
-        val_1 = sync_context_resource.sync_resolve()
-        val_2 = sync_context_resource.sync_resolve()
-        assert val_1 == val_2
-        with container_context(sync_context_resource):
-            val_3 = sync_context_resource.sync_resolve()
-=======
-    with container_context():
         val_1 = sync_context_resource.resolve_sync()
         val_2 = sync_context_resource.resolve_sync()
         assert val_1 == val_2
-        with container_context():
+        with container_context(sync_context_resource):
             val_3 = sync_context_resource.resolve_sync()
->>>>>>> d0ec6a32
             assert val_3 != val_1
         val_4 = sync_context_resource.resolve_sync()
         assert val_4 == val_1
@@ -768,13 +744,8 @@
     async with container_context(scope=ContextScopes.INJECT):
         assert await _Container.async_resource.resolve() is not None
     with pytest.raises(RuntimeError):
-<<<<<<< HEAD
         async with container_context(scope=ContextScopes.APP):
-            assert await _Container.async_resource.async_resolve() is not None
-=======
-        async with container_context(scope=None):
             assert await _Container.async_resource.resolve() is not None
->>>>>>> d0ec6a32
 
 
 def test_sync_container_init_context_for_scoped_resources() -> None:
@@ -782,15 +753,9 @@
         sync_resource = providers.ContextResource(create_sync_context_resource).with_config(scope=ContextScopes.INJECT)
 
     with container_context(scope=ContextScopes.INJECT):
-<<<<<<< HEAD
-        assert _Container.sync_resource.sync_resolve() is not None
+        assert _Container.sync_resource.resolve_sync() is not None
     with pytest.raises(RuntimeError), container_context(scope=ContextScopes.APP):
-        assert _Container.sync_resource.sync_resolve() is not None
-=======
         assert _Container.sync_resource.resolve_sync() is not None
-    with pytest.raises(RuntimeError), container_context(scope=None):
-        assert _Container.sync_resource.resolve_sync() is not None
->>>>>>> d0ec6a32
 
 
 async def test_sync_container_init_context_for_default_container_resources() -> None:
@@ -969,23 +934,13 @@
         with pytest.raises(RuntimeError):
             await _Container.p_app.resolve()
 
-<<<<<<< HEAD
     async with container_context(_Container, scope=ContextScopes.APP):
-        assert await _Container.p_app.async_resolve() is not None
-=======
-    async with container_context(reset_all_containers=True, scope=ContextScopes.APP):
         assert await _Container.p_app.resolve() is not None
->>>>>>> d0ec6a32
         with pytest.raises(RuntimeError):
             await _Container.p_request.resolve()
 
-<<<<<<< HEAD
     async with container_context(_Container, scope=ContextScopes.REQUEST):
-        assert await _Container.p_request.async_resolve() is not None
-=======
-    async with container_context(reset_all_containers=True, scope=ContextScopes.REQUEST):
         assert await _Container.p_request.resolve() is not None
->>>>>>> d0ec6a32
         with pytest.raises(RuntimeError):
             await _Container.p_app.resolve()
 
@@ -995,29 +950,16 @@
         p_app = providers.ContextResource(create_sync_context_resource).with_config(scope=ContextScopes.APP)
         p_request = providers.ContextResource(create_sync_context_resource).with_config(scope=ContextScopes.REQUEST)
 
-<<<<<<< HEAD
     with container_context(_Container), pytest.raises(RuntimeError):
-        _Container.p_app.sync_resolve()
+        _Container.p_app.resolve_sync()
 
     with container_context(_Container, scope=ContextScopes.APP):
-        assert _Container.p_app.sync_resolve() is not None
-=======
-    with container_context(reset_all_containers=True), pytest.raises(RuntimeError):
-        _Container.p_app.resolve_sync()
-
-    with container_context(reset_all_containers=True, scope=ContextScopes.APP):
         assert _Container.p_app.resolve_sync() is not None
->>>>>>> d0ec6a32
         with pytest.raises(RuntimeError):
             _Container.p_request.resolve_sync()
 
-<<<<<<< HEAD
     with container_context(_Container, scope=ContextScopes.REQUEST):
-        assert _Container.p_request.sync_resolve() is not None
-=======
-    with container_context(reset_all_containers=True, scope=ContextScopes.REQUEST):
         assert _Container.p_request.resolve_sync() is not None
->>>>>>> d0ec6a32
         with pytest.raises(RuntimeError):
             _Container.p_app.resolve_sync()
 
