# Context-Dependent Resources

`that-depends` provides a way to manage two types of contexts:

- A *global context* (a dictionary) where you can store objects for later retrieval.
- *Resource-specific contexts*, which are managed by the `ContextResource` provider.

To interact with both types of contexts, there are two separate interfaces:

1. Use the `container_context()` context manager to interact with the global context and manage `ContextResource` providers.
2. Directly manage a `ContextResource` context by using the `SupportsContext` interface, which both containers
   and `ContextResource` providers implement.

---
## Quick Start

You must initialize a context before you can resolve a `ContextResource`.

**Setup:**
```python
import typing

from that_depends import BaseContainer, providers, inject, Provide


async def my_async_resource() -> typing.AsyncIterator[str]:
    print("Initializing async resource")
    try:
        yield "async resource"
    finally:
        print("Teardown of async resource")

def my_sync_resource() -> typing.Iterator[str]:
    print("Initializing sync resource")
    try:
        yield "sync resource"
    finally:
        print("Teardown of sync resource")

class MyContainer(BaseContainer):
    async_resource = providers.ContextResource(my_async_resource)
    sync_resource = providers.ContextResource(my_sync_resource)
```

Then, you can resolve the resource by initializing its context:
```python
@MyContainer.async_resource.context
@inject
async def func(dep: str = Provide[MyContainer.async_resource]):
    return dep

await func()  # returns "async resource"
```
This will initialize a new context for `async_resource` each time `func` is called.

---
## Global Context

A global context can be initialized by using the `container_context` context manager.

```python
from that_depends import container_context, fetch_context_item

async with container_context(global_context={"key": "value"}):
    # run some code
    fetch_context_item("key")  # returns 'value'
```

You can also use `container_context` as a decorator:
```python
@container_context(global_context={"key": "value"})
async def func():
    # run some code
    fetch_context_item("key")
```

The values stored in the `global_context` can be resolved as long as:


1. You are still within the scope of the context manager.
2. You have not initialized a new context:


```python
async with container_context(global_context={"key": "value"}):
    # run some code
    fetch_context_item("key")
    async with container_context(preserve_global_context=False):  # this will reset all contexts, including the global context.
        fetch_context_item("key")  # Error! key not found
```

If you want to maintain the global context, you can initialize a new context with the `preserve_global_context` argument:
```python
async with container_context(global_context={"key": "value"}):
    # run some code
    fetch_context_item("key")
    async with container_context(MyContainer, preserve_global_context=True):  # preserves the global context
        fetch_context_item("key")  # returns 'value'
```

Additionally, you can use the `global_context` argument in combination with `preserve_global_context` to
extend the global context. This merges the two contexts together by key, with the new `global_context` taking precedence:
```python
async with container_context(global_context={"key_1": "value_1", "key_2": "value_2"}):
    # run some code
    fetch_context_item("key_1")  # returns 'value_1'
    async with container_context(
        global_context={"key_2": "new_value", "key_3": "value_3"},
        preserve_global_context=True
    ):
        fetch_context_item("key_1")  # returns 'value_1'
        fetch_context_item("key_2")  # returns 'new_value'
        fetch_context_item("key_3")  # returns 'value_3'
```

---

## Context Resources

<<<<<<< HEAD
To resolve a `ContextResource`, you must first initialize a new context for that resource.
```python
async with container_context(MyContainer):  # this will make all containers initialize a new context
    await MyContainer.async_resource.async_resolve()  # "async resource"
    MyContainer.sync_resource.sync_resolve()          # "sync resource"
=======
To resolve a `ContextResource`, you must first initialize a new context for that resource. The simplest way to do this is by entering `container_context()` without passing any arguments:

```python
async with container_context():  # this will make all containers initialize a new context
   await MyContainer.async_resource.resolve()  # "async resource"
   MyContainer.sync_resource.resolve_sync()  # "sync resource"
>>>>>>> d0ec6a32
```

Trying to resolve a `ContextResource` without first entering `container_context` will yield a `RuntimeError`:

```python
value = MyContainer.sync_resource.resolve_sync()
> RuntimeError: Context is not set.Use
container_context
```

### Resolving async and sync dependencies

``container_context`` implements both ``AsyncContextManager`` and ``ContextManager``.  
This means you can enter an async context with:

```python
async with container_context(MyContainer):
    ...
```
An async context allows resolution of both sync and async dependencies.

A sync context can be entered using:
```python
with container_context(MyContainer):
    ...
```
A sync context will only allow resolution of sync dependencies:

```python
async def my_func():
<<<<<<< HEAD
    with container_context(MyContainer):  # enter sync context
        # trying to resolve async dependency
        await MyContainer.async_resource.async_resolve()
=======
   with container_context():  # enter sync context
      # trying to resolve async dependency
      await MyContainer.async_resource.resolve()
>>>>>>> d0ec6a32

> RuntimeError: AsyncResource
cannot
be
resolved in a
sync
context.
```

### More granular context initialization

If you do not wish to simply reinitialize the context for all containers, you can initialize a context for a specific container:
```python
# this will init a new context for all ContextResources in MyContainer and any connected containers.
async with container_context(MyContainer):
    ...
```
Or for a specific resource:
```python
# this will init a new context for the specific resource only.
async with container_context(MyContainer.async_resource):
    ...
```

It is not necessary to use `container_context()` to do this. Instead, you can use the `SupportsContext` interface described 
[here](#quick-reference).

### Context Hierarchy

Resources are cached in the context after their first resolution.  
They are torn down when `container_context` exits:

```python
<<<<<<< HEAD
async with container_context(MyContainer):
    value_outer = await MyContainer.resource.async_resolve()
    async with container_context(MyContainer):
        # new context -> resource will be resolved anew
        value_inner = await MyContainer.resource.async_resolve()
        assert value_inner != value_outer
    # previously resolved value is cached in the outer context
    assert value_outer == await MyContainer.resource.async_resolve()
=======
async with container_context():
   value_outer = await MyContainer.resource.resolve()
   async with container_context():
      # new context -> resource will be resolved anew
      value_inner = await MyContainer.resource.resolve()
      assert value_inner != value_outer
   # previously resolved value is cached in the outer context
   assert value_outer == await MyContainer.resource.resolve()
>>>>>>> d0ec6a32
```

### Resolving resources whenever a function is called

`ContextResource.context()` can also be used as a decorator:
```python
@MyContainer.session.context  # wrap with a session-specific context
@inject
async def insert_into_database(session=Provide[MyContainer.session]):
    ...
```
Each time you call `await insert_into_database()`, a new instance of `session` will be injected.

### Quick reference

| Intention                                             | Using `container_context()`                   | Using `SupportsContext` explicitly         | Using `SupportsContext` decorator |
|-------------------------------------------------------|-----------------------------------------------|--------------------------------------------|-----------------------------------|
<<<<<<< HEAD
| Reset a `provider.ContextResource` context            | `async with container_context(my_provider):`  | `async with my_provider.async_context():`  | `@my_provider.context`            |
| Reset a sync `provider.ContextResource` context       | `with container_context(my_provider):`        | `with my_provider.sync_context():`         | `@my_provider.context`            |
| Reset all resources in a container                   | `async with container_context(my_container):` | `async with my_container.async_context():` | `@my_container.context`           |
| Reset all sync resources in a container              | `with container_context(my_container):`       | `with my_container.sync_context():`        | `@my_container.context`           |
=======
| Reset context for all containers in scope             | `async with container_context():`             | Not supported.                             | Not supported.                    |
| Reset only sync contexts for all containers in scope. | `with container_context():`                   | Not supported.                             | Not supported.                    |
| Reset a `provider.ContextResource` context            | `async with container_context(my_provider):`  | `async with my_provider.context_async():`  | `@my_provider.context`            |
| Reset a sync `provider.ContextResource` context       | `with container_context(my_provider):`        | `with my_provider.context_sync():`         | `@my_provider.context`            |
| Reset all resources in a container                   | `async with container_context(my_container):` | `async with my_container.context_async():` | `@my_container.context`           |
| Reset all sync resources in a container              | `with container_context(my_container):`       | `with my_container.context_sync():`        | `@my_container.context`           |
>>>>>>> d0ec6a32

> **Note:** the `context()` wrapper is technically not part of the `SupportsContext` API, however all classes which 
> implement this `SupportsContext` also implement this method. 
---

## Middleware

For `ASGI` applications, `that-depends` provides the `DIContextMiddleware` to manage context resources.

The `DIContextMiddleware` accepts containers and resources as arguments and automatically initializes the context for the provided resources when an endpoint is called.

**Example with `FastAPI`:**
```python
import fastapi
from that_depends.providers import DIContextMiddleware, ContextResource
from that_depends import BaseContainer

MyContainer: BaseContainer
my_context_resource_provider: ContextResource
my_app: fastapi.FastAPI

# This will initialize the context for `my_context_resource_provider` and `MyContainer` whenever an endpoint is called.
my_app.add_middleware(DIContextMiddleware, MyContainer, my_context_resource_provider)

# This will initialize the context for all containers when an endpoint is called.
my_app.add_middleware(DIContextMiddleware)
```

> `DIContextMiddleware` also supports the `global_context` and `preserve_global_context` arguments.<|MERGE_RESOLUTION|>--- conflicted
+++ resolved
@@ -117,20 +117,11 @@
 
 ## Context Resources
 
-<<<<<<< HEAD
 To resolve a `ContextResource`, you must first initialize a new context for that resource.
 ```python
 async with container_context(MyContainer):  # this will make all containers initialize a new context
-    await MyContainer.async_resource.async_resolve()  # "async resource"
-    MyContainer.sync_resource.sync_resolve()          # "sync resource"
-=======
-To resolve a `ContextResource`, you must first initialize a new context for that resource. The simplest way to do this is by entering `container_context()` without passing any arguments:
-
-```python
-async with container_context():  # this will make all containers initialize a new context
-   await MyContainer.async_resource.resolve()  # "async resource"
-   MyContainer.sync_resource.resolve_sync()  # "sync resource"
->>>>>>> d0ec6a32
+    await MyContainer.async_resource.resolve()  # "async resource"
+    MyContainer.sync_resource.resolve_sync()          # "sync resource"
 ```
 
 Trying to resolve a `ContextResource` without first entering `container_context` will yield a `RuntimeError`:
@@ -161,22 +152,11 @@
 
 ```python
 async def my_func():
-<<<<<<< HEAD
     with container_context(MyContainer):  # enter sync context
         # trying to resolve async dependency
-        await MyContainer.async_resource.async_resolve()
-=======
-   with container_context():  # enter sync context
-      # trying to resolve async dependency
-      await MyContainer.async_resource.resolve()
->>>>>>> d0ec6a32
-
-> RuntimeError: AsyncResource
-cannot
-be
-resolved in a
-sync
-context.
+        await MyContainer.async_resource.resolve()
+
+> RuntimeError: AsyncResource cannot be resolved in a sync context.
 ```
 
 ### More granular context initialization
@@ -203,25 +183,14 @@
 They are torn down when `container_context` exits:
 
 ```python
-<<<<<<< HEAD
 async with container_context(MyContainer):
-    value_outer = await MyContainer.resource.async_resolve()
+    value_outer = await MyContainer.resource.resolve()
     async with container_context(MyContainer):
         # new context -> resource will be resolved anew
-        value_inner = await MyContainer.resource.async_resolve()
+        value_inner = await MyContainer.resource.resolve()
         assert value_inner != value_outer
     # previously resolved value is cached in the outer context
-    assert value_outer == await MyContainer.resource.async_resolve()
-=======
-async with container_context():
-   value_outer = await MyContainer.resource.resolve()
-   async with container_context():
-      # new context -> resource will be resolved anew
-      value_inner = await MyContainer.resource.resolve()
-      assert value_inner != value_outer
-   # previously resolved value is cached in the outer context
-   assert value_outer == await MyContainer.resource.resolve()
->>>>>>> d0ec6a32
+    assert value_outer == await MyContainer.resource.resolve()
 ```
 
 ### Resolving resources whenever a function is called
@@ -239,19 +208,10 @@
 
 | Intention                                             | Using `container_context()`                   | Using `SupportsContext` explicitly         | Using `SupportsContext` decorator |
 |-------------------------------------------------------|-----------------------------------------------|--------------------------------------------|-----------------------------------|
-<<<<<<< HEAD
-| Reset a `provider.ContextResource` context            | `async with container_context(my_provider):`  | `async with my_provider.async_context():`  | `@my_provider.context`            |
-| Reset a sync `provider.ContextResource` context       | `with container_context(my_provider):`        | `with my_provider.sync_context():`         | `@my_provider.context`            |
-| Reset all resources in a container                   | `async with container_context(my_container):` | `async with my_container.async_context():` | `@my_container.context`           |
-| Reset all sync resources in a container              | `with container_context(my_container):`       | `with my_container.sync_context():`        | `@my_container.context`           |
-=======
-| Reset context for all containers in scope             | `async with container_context():`             | Not supported.                             | Not supported.                    |
-| Reset only sync contexts for all containers in scope. | `with container_context():`                   | Not supported.                             | Not supported.                    |
 | Reset a `provider.ContextResource` context            | `async with container_context(my_provider):`  | `async with my_provider.context_async():`  | `@my_provider.context`            |
 | Reset a sync `provider.ContextResource` context       | `with container_context(my_provider):`        | `with my_provider.context_sync():`         | `@my_provider.context`            |
 | Reset all resources in a container                   | `async with container_context(my_container):` | `async with my_container.context_async():` | `@my_container.context`           |
 | Reset all sync resources in a container              | `with container_context(my_container):`       | `with my_container.context_sync():`        | `@my_container.context`           |
->>>>>>> d0ec6a32
 
 > **Note:** the `context()` wrapper is technically not part of the `SupportsContext` API, however all classes which 
 > implement this `SupportsContext` also implement this method. 
